use {
    crate::{
        biome::BiomeType,
        block::BlockType,
<<<<<<< HEAD
        camera::Camera,
        chunk::{AdjacentChunks, Chunk, CHUNK_HEIGHT, CHUNK_WIDTH},
        coords::{split_coords, BlockCoords, ChunkCoords, WorldCoords},
        noise::{PerlinNoise, PerlinNoiseBuilder},
        utils::{ceil_div, lerp, sign},
=======
        chunk::{AdjacentChunks, CHUNK_HEIGHT, CHUNK_WIDTH, Chunk, ChunkCoords},
        noise::{SimplexNoise, SimplexNoiseInfo},
        spline::{Spline, SplinePoint},
        utils::ceil_div,
>>>>>>> e6fd254a
        vertex::Vertex,
    },
    std::{
        collections::{HashMap, HashSet},
        thread,
    },
};

pub const SURFACE: usize = 64;
pub const SEA: usize = 62;

<<<<<<< HEAD
pub const MAX_DELETE_DISTANCE: f32 = 48.0;
=======
pub struct NoiseValues {
    temperature: f32,
    humidity: f32,
    continentalness: f32,
    erosion: f32,
    weirdness: f32,
    pv: f32,
}
>>>>>>> e6fd254a

pub struct World {
    temperature_noise: SimplexNoise,
    humidity_noise: SimplexNoise,
    continentalness_noise: SimplexNoise,
    erosion_noise: SimplexNoise,
    weirdness_noise: SimplexNoise,

    chunks: HashMap<ChunkCoords, Chunk>,
    deleted_blocks: HashMap<ChunkCoords, HashSet<BlockCoords>>,
}
impl World {
    pub fn new(seed: u64) -> Self {
        // temperature: affects hot vs cold biomes
        let temperature_noise = SimplexNoise::new(
            seed.wrapping_add(0xFF446677),
            SimplexNoiseInfo {
                frequency: 0.000336,
                octaves: 2,
                ..Default::default()
            },
        );

        // humidity: affects dry vs wet biomes
        let humidity_noise = SimplexNoise::new(
            seed.wrapping_add(0xAABB33CC),
            SimplexNoiseInfo {
                frequency: 0.000246,
                octaves: 2,
                persistence: 0.6,
                ..Default::default()
            },
        );

        // continentalness: determines land vs ocean
        let continentalness_noise = SimplexNoise::new(
            seed.wrapping_add(0xFF000055),
            SimplexNoiseInfo {
                frequency: 0.000974,
                octaves: 6,
                persistence: 0.8,
                lacunarity: 1.2,
            },
        );

        // erosion: affects terrain ruggedness
        let erosion_noise = SimplexNoise::new(
            seed.wrapping_add(0x44336699),
            SimplexNoiseInfo {
                frequency: 0.00998,
                octaves: 6,
                persistence: 0.42,
                ..Default::default()
            },
        );

        // weirdness: creates unusual terrain features
        let weirdness_noise = SimplexNoise::new(
            seed.wrapping_add(0xFF110077),
            SimplexNoiseInfo {
                frequency: 0.00196,
                octaves: 6,
                persistence: 0.66,
                ..Default::default()
            },
        );

        Self {
            temperature_noise,
            humidity_noise,
            continentalness_noise,
            erosion_noise,
            weirdness_noise,
<<<<<<< HEAD
            cave_noise,
            chunks: HashMap::new(),
            deleted_blocks: HashMap::new(),
=======
            chunks,
>>>>>>> e6fd254a
        }
    }

    pub fn get_chunk_index_from_position(&self, world_x: f32, world_y: f32) -> ChunkCoords {
        let chunk_x = (world_x / CHUNK_WIDTH as f32).floor() as i32;
        let chunk_y = (world_y / CHUNK_WIDTH as f32).floor() as i32;

        (chunk_x, chunk_y)
    }

    pub fn get_chunk_if_loaded(&self, chunk_coords: ChunkCoords) -> Option<&Chunk> {
        self.chunks.get(&chunk_coords)
    }

    pub fn get_mut_chunk_if_loaded(&mut self, chunk_coords: ChunkCoords) -> Option<&mut Chunk> {
        self.chunks.get_mut(&chunk_coords)
    }

    pub fn load_chunk(&mut self, chunk_coords: ChunkCoords) {
        if !self.chunks.contains_key(&chunk_coords) {
            let mut blocks = self.generate_chunk_blocks(chunk_coords);
            if let Some(deleted) = self.deleted_blocks.get(&chunk_coords) {
                for &(x, y, z) in deleted {
                    blocks[x][y][z] = None;
                }
            }
            let chunk = Chunk::new(chunk_coords, blocks);
            self.chunks.insert(chunk_coords, chunk);
        }
    }

<<<<<<< HEAD
    pub fn retain_chunks(&mut self, chunks_to_keep: &HashSet<(i32, i32)>) {
        self.chunks
            .retain(|&coords, _| chunks_to_keep.contains(&coords));
    }

    fn generate_height_at(&self, world_x: f32, world_y: f32) -> f32 {
        let continentalness = self.continentalness_noise.noise2d(world_x, world_y);
        let erosion = self.erosion_noise.noise2d(world_x, world_y);
        let weirdness = self.weirdness_noise.noise2d(world_x, world_y);
        let peak_and_valley = 1.0 - (3.0 * weirdness.abs() - 2.0).abs();

        let continentalness_offset = self.continentalness_spline(continentalness);
        let pv_offset = self.peaks_valleys_spline(peak_and_valley);
        let erosion_factor = if continentalness >= -0.2 {
            self.erosion_factor(erosion)
=======
    fn generate_height_at(&self, values: &NoiseValues) -> f32 {
        let continentalness_offset = self.continentalness_spline(values.continentalness);
        let pv_offset = self.peaks_valleys_spline(values.pv);
        let erosion_factor = if values.continentalness >= -0.2 {
            self.erosion_factor(values.erosion)
>>>>>>> e6fd254a
        } else {
            1.0
        };

        let height_offset = continentalness_offset + pv_offset * erosion_factor;

        SURFACE as f32 + height_offset
    }

    // Continentalness spline: higher continentalness = higher terrain
    fn continentalness_spline(&self, continentalness: f32) -> f32 {
        let spline = Spline::new(vec![
            SplinePoint::new(-1.0, -40.0),
            SplinePoint::new(-0.45, -20.0),
            SplinePoint::new(-0.2, -2.0),
            SplinePoint::new(-0.1, -1.0),
            SplinePoint::new(0.15, 2.0),
            SplinePoint::new(0.3, 8.0),
            SplinePoint::new(0.5, 10.0),
            SplinePoint::new(0.7, 18.0),
            SplinePoint::new(0.8, 20.0),
            SplinePoint::new(1.0, 30.0),
        ]);

        spline.sample(continentalness)
    }

    // Erosion spline: higher erosion = lower, flatter terrain
    fn erosion_factor(&self, erosion: f32) -> f32 {
        let spline = Spline::new(vec![
            SplinePoint::new(-1.0, 1.0),
            SplinePoint::new(-0.8, 0.9),
            SplinePoint::new(-0.38, 0.8),
            SplinePoint::new(-0.22, 0.6),
            SplinePoint::new(0.05, 0.5),
            SplinePoint::new(0.45, 0.4),
            SplinePoint::new(0.9, 0.2),
            SplinePoint::new(1.0, 0.1),
        ]);

        spline.sample(erosion)
    }

    // Peaks and valleys spline
    fn peaks_valleys_spline(&self, peak_and_valley: f32) -> f32 {
        let spline = Spline::new(vec![
            SplinePoint::new(-1.0, -30.0),
            SplinePoint::new(-0.9, 0.0),
            SplinePoint::new(-0.2, 2.0),
            SplinePoint::new(0.2, 10.0),
            SplinePoint::new(0.6, 30.0),
            SplinePoint::new(0.9, 60.0),
            SplinePoint::new(1.0, 60.0),
        ]);

        spline.sample(peak_and_valley)
    }

    pub fn determine_biome(&self, values: &NoiseValues) -> BiomeType {
        #[rustfmt::skip]
        let temperature_level = match values.temperature {
            x if x >= -1.0  && x < -0.45 => 0,
            x if x >= -0.45 && x < -0.15 => 1,
            x if x >= -0.15 && x <  0.2  => 2,
            x if x >=  0.2  && x <  0.55 => 3,
            x if x >=  0.55 && x <  1.0  => 4,
            _ => 4,
        };

        #[rustfmt::skip]
        let humidity_level = match values.humidity {
            x if x >= -1.0  && x < -0.35 => 0,
            x if x >= -0.35 && x < -0.1  => 1,
            x if x >= -0.1  && x <  0.1  => 2,
            x if x >=  0.1  && x <  0.3  => 3,
            x if x >=  0.3  && x <  1.0  => 4,
            _ => 4,
        };

        #[rustfmt::skip]
        let continentalness_level = match values.continentalness {
            x if x >= -1.0  && x < -0.45 => 0,
            x if x >= -0.45 && x < -0.2  => 1,
            x if x >= -0.2  && x < -0.1  => 2,
            x if x >= -0.1  && x <  0.05 => 3,
            x if x >=  0.05 && x <  0.3  => 4,
            x if x >=  0.3  && x <  1.0  => 5,
            _ => 5,
        };

        #[rustfmt::skip]
        let erosion_level = match values.erosion {
            x if x >= -1.0  && x < -0.8  => 0,
            x if x >= -0.8  && x < -0.38 => 1,
            x if x >= -0.38 && x < -0.22 => 2,
            x if x >= -0.22 && x <  0.05 => 3,
            x if x >=  0.05 && x <  0.45 => 4,
            x if x >=  0.45 && x <  0.55 => 5,
            x if x >=  0.55 && x <  1.0  => 6,
            _ => 6,
        };

        #[rustfmt::skip]
        let pv_level = match values.pv {
            x if x >= -1.0  && x < -0.85 => 0,
            x if x >= -0.85 && x < -0.2  => 1,
            x if x >= -0.2  && x <  0.2  => 2,
            x if x >=  0.2  && x <  0.7  => 3,
            x if x >=  0.7  && x <  1.0  => 4,
            _ => 6,
        };

        let weirdness_level = (values.weirdness >= 0.0) as i32;

        match (
            continentalness_level,
            temperature_level,
            humidity_level,
            erosion_level,
            pv_level,
            weirdness_level,
        ) {
            // Ocean biomes
            (0, 0, _, _, _, _) => BiomeType::FrozenOcean,
            (0, 1, _, _, _, _) => BiomeType::ColdOcean,
            (0, 2..=3, _, _, _, _) => BiomeType::Ocean,
            (1, 0, _, _, _, _) => BiomeType::DeepFrozenOcean,
            (1, 1, _, _, _, _) => BiomeType::DeepColdOcean,
            (1, 2..=3, _, _, _, _) => BiomeType::DeepOcean,
            (0..=1, 4, _, _, _, _) => BiomeType::WarmOcean,

            // Valleys Biomes
            (2, 0, _, _, 0, _) => BiomeType::FrozenRiver,
            (2, _, _, _, 0, _) => BiomeType::River,
            (3, 0, _, 0..=5, 0, _) => BiomeType::FrozenRiver,
            (3, _, _, 0..=5, 0, _) => BiomeType::River,
            (3..=5, 0, _, 6, 0, _) => BiomeType::FrozenRiver,
            (3..=5, 1..=2, _, 6, 0, _) => BiomeType::Swamp,
            (3..=5, 3..=4, _, 6, 0, _) => BiomeType::Mangrove,
            (4..=5, 0..=3, _, 0..=5, 0, _) => {
                self.determine_middle_biome(temperature_level, humidity_level, weirdness_level)
            }
            (4..=5, 4, _, 0..=5, 0, _) => {
                self.determine_badlands_biome(humidity_level, weirdness_level)
            }

            // Low Biomes
            (2, _, _, 0..=2, 1, _) => BiomeType::StonyShore,
            (2, _, _, 3..=4, 1, _) => self.determine_beach_biome(temperature_level),
            (2, _, _, 5, 1, 0) => self.determine_beach_biome(temperature_level),
            (2, 0..=1, _, 5, 1, 1) => {
                self.determine_middle_biome(temperature_level, humidity_level, weirdness_level)
            }
            (2, _, 4, 5, 1, 1) => {
                self.determine_middle_biome(temperature_level, humidity_level, weirdness_level)
            }
            (2, 2..=4, 0..=3, 5, 1, 1) => BiomeType::WindsweptSavanna,
            (2, _, _, 6, 1, _) => self.determine_beach_biome(temperature_level),

            (3, 0..=3, _, 0..=1, 1, _) => {
                self.determine_middle_biome(temperature_level, humidity_level, weirdness_level)
            }
            (3, 4, _, 0..=1, 1, _) => {
                self.determine_badlands_biome(humidity_level, weirdness_level)
            }
            (3, _, _, 2..=4, 1, _) => {
                self.determine_middle_biome(temperature_level, humidity_level, weirdness_level)
            }
            (3, 0..=1, _, 5, 1, _) => {
                self.determine_middle_biome(temperature_level, humidity_level, weirdness_level)
            }
            (3, _, 4, 5, 1, _) => {
                self.determine_middle_biome(temperature_level, humidity_level, weirdness_level)
            }
            (3, _, _, 5, 1, 0) => {
                self.determine_middle_biome(temperature_level, humidity_level, weirdness_level)
            }
            (3, 2..=4, 0..=3, 5, 1, 1) => BiomeType::WindsweptSavanna,
            (3..=5, 0, _, 6, 1, _) => {
                self.determine_middle_biome(temperature_level, humidity_level, weirdness_level)
            }
            (3..=5, 1..=2, _, 6, 1, _) => BiomeType::Swamp,
            (3..=5, 3..=4, _, 6, 1, _) => BiomeType::Mangrove,
            (4..=5, 0, 0..=1, 0..=1, 1, _) => BiomeType::SnowySlopes,
            (4..=5, 0, 2..=4, 0..=1, 1, _) => BiomeType::Grove,
            (4..=5, 1..=3, _, 0..=1, 1, _) => {
                self.determine_middle_biome(temperature_level, humidity_level, weirdness_level)
            }
            (4..=5, 4, _, 0..=1, 1, _) => {
                self.determine_badlands_biome(humidity_level, weirdness_level)
            }
            (4..=5, 0..=3, _, 2..=3, 1, _) => {
                self.determine_badlands_biome(humidity_level, weirdness_level)
            }
            (4..=5, 4, _, 2..=3, 1, _) => {
                self.determine_badlands_biome(humidity_level, weirdness_level)
            }
            (4..=5, _, _, 4..=5, 1, _) => {
                self.determine_middle_biome(temperature_level, humidity_level, weirdness_level)
            }

            // Mid Biomes
            (2, _, _, 0..=2, 2, _) => BiomeType::StonyShore,
            (2, _, _, 3, 2, _) => {
                self.determine_middle_biome(temperature_level, humidity_level, weirdness_level)
            }
            (2, _, _, 4, 2, 0) => self.determine_beach_biome(temperature_level),
            (2, _, _, 4, 2, 1) => {
                self.determine_middle_biome(temperature_level, humidity_level, weirdness_level)
            }
            (2, _, _, 5, 2, 0) => self.determine_beach_biome(temperature_level),
            (2, 0..=1, _, 5, 2, 1) => {
                self.determine_middle_biome(temperature_level, humidity_level, weirdness_level)
            }
            (2, _, 4, 5, 2, 1) => {
                self.determine_middle_biome(temperature_level, humidity_level, weirdness_level)
            }
            (2, 2..=4, 0..=3, 5, 2, 1) => BiomeType::WindsweptSavanna,
            (2, _, _, 6, 2, 0) => self.determine_beach_biome(temperature_level),
            (2, _, _, 6, 2, 1) => {
                self.determine_middle_biome(temperature_level, humidity_level, weirdness_level)
            }
            (3..=5, 0..=2, 0..=1, 0, 2, _) => BiomeType::SnowySlopes,
            (3..=5, 0..=2, 2..=4, 0, 2, _) => BiomeType::Grove,
            (3..=5, 3..=4, _, 0, 2, _) => {
                self.determine_plateau_biome(temperature_level, humidity_level, weirdness_level)
            }
            (3..=4, 0, 0..=1, 1, 2, _) => BiomeType::SnowySlopes,
            (3..=4, 0, 2..=4, 1, 2, _) => BiomeType::Grove,
            (3..=4, 1..=3, _, 1, 2, _) => {
                self.determine_middle_biome(temperature_level, humidity_level, weirdness_level)
            }
            (3..=4, 4, _, 1, 2, _) => {
                self.determine_badlands_biome(humidity_level, weirdness_level)
            }
            (5, 0, 0..=1, 1, 2, _) => BiomeType::SnowySlopes,
            (5, 0, 2..=4, 1, 2, _) => BiomeType::Grove,
            (5, 1..=4, _, 1, 2, _) => {
                self.determine_plateau_biome(temperature_level, humidity_level, weirdness_level)
            }
            (3, _, _, 2..=4, 2, _) => {
                self.determine_middle_biome(temperature_level, humidity_level, weirdness_level)
            }
            (4, 0..=3, _, 2..=3, 2, _) => {
                self.determine_middle_biome(temperature_level, humidity_level, weirdness_level)
            }
            (4, 4, _, 2..=3, 2, _) => {
                self.determine_badlands_biome(humidity_level, weirdness_level)
            }
            (5, _, _, 2, 2, _) => {
                self.determine_plateau_biome(temperature_level, humidity_level, weirdness_level)
            }
            (5, 0..=3, _, 3, 2, _) => {
                self.determine_middle_biome(temperature_level, humidity_level, weirdness_level)
            }
            (5, 4, _, 3, 2, _) => self.determine_badlands_biome(humidity_level, weirdness_level),
            (4..=5, _, _, 4, 2, _) => {
                self.determine_middle_biome(temperature_level, humidity_level, weirdness_level)
            }
            (3, 0..=1, _, 5, 2, 0) => {
                self.determine_middle_biome(temperature_level, humidity_level, weirdness_level)
            }
            (3, _, 4, 5, 2, 0) => {
                self.determine_middle_biome(temperature_level, humidity_level, weirdness_level)
            }
            (3, 2..=4, 0..=3, 5, 2, 1) => BiomeType::WindsweptSavanna,
            (4..=5, _, _, 5, 2, _) => {
                self.determine_shattered_biome(temperature_level, humidity_level, weirdness_level)
            }
            (3..=5, 0, _, 6, 2, _) => {
                self.determine_middle_biome(temperature_level, humidity_level, weirdness_level)
            }
            (3..=5, 1..=2, _, 6, 2, _) => BiomeType::Swamp,
            (3..=5, 3..=4, _, 6, 2, _) => BiomeType::Mangrove,

            //High Biomes
            (2, _, _, 0..=4, 3, _) => {
                self.determine_middle_biome(temperature_level, humidity_level, weirdness_level)
            }
            (3, 0..=2, 0..=1, 0, 3, _) => BiomeType::SnowySlopes,
            (3, 0..=2, 2..=4, 0, 3, _) => BiomeType::Grove,
            (3, 3..=4, _, 0, 3, _) => {
                self.determine_plateau_biome(temperature_level, humidity_level, weirdness_level)
            }
            (3, 0, 0..=1, 1, 3, _) => BiomeType::SnowySlopes,
            (3, 0, 2..=4, 1, 3, _) => BiomeType::Grove,
            (3, 1..=3, _, 1, 3, _) => {
                self.determine_middle_biome(temperature_level, humidity_level, weirdness_level)
            }
            (3, 4, _, 1, 3, _) => self.determine_badlands_biome(humidity_level, weirdness_level),
            (3, _, _, 2..=4, 3, _) => {
                self.determine_middle_biome(temperature_level, humidity_level, weirdness_level)
            }
            (2..=3, 0..=1, _, 5, 3, _) => {
                self.determine_middle_biome(temperature_level, humidity_level, weirdness_level)
            }
            (2..=3, _, 4, 5, 3, _) => {
                self.determine_middle_biome(temperature_level, humidity_level, weirdness_level)
            }
            (2..=3, _, _, 5, 3, 0) => {
                self.determine_middle_biome(temperature_level, humidity_level, weirdness_level)
            }
            (2..=3, 2..=4, 0..=3, 5, 3, 1) => BiomeType::WindsweptSavanna,
            (4..=5, 0..=2, _, 0, 3, 0) => BiomeType::JaggedPeaks,
            (4..=5, 0..=2, _, 0, 3, 1) => BiomeType::FrozenPeaks,
            (4..=5, 3, _, 0, 3, _) => BiomeType::StonyPeaks,
            (4..=5, 4, _, 0, 3, _) => {
                self.determine_badlands_biome(humidity_level, weirdness_level)
            }
            (4..=5, 0..=2, 0..=1, 1, 3, _) => BiomeType::SnowySlopes,
            (4..=5, 0..=2, 2..=4, 1, 3, _) => BiomeType::Grove,
            (4..=5, 3..=4, _, 1, 3, _) => {
                self.determine_plateau_biome(temperature_level, humidity_level, weirdness_level)
            }
            (4, _, _, 2, 3, _) => {
                self.determine_plateau_biome(temperature_level, humidity_level, weirdness_level)
            }
            (4, 0..=3, _, 3, 3, _) => {
                self.determine_middle_biome(temperature_level, humidity_level, weirdness_level)
            }
            (4, 4, _, 3, 3, _) => self.determine_badlands_biome(humidity_level, weirdness_level),
            (5, _, _, 2..=3, 3, _) => {
                self.determine_plateau_biome(temperature_level, humidity_level, weirdness_level)
            }
            (5, _, _, 4, 3, _) => {
                self.determine_middle_biome(temperature_level, humidity_level, weirdness_level)
            }
            (4..=5, _, _, 5, 3, _) => {
                self.determine_shattered_biome(temperature_level, humidity_level, weirdness_level)
            }
            (2..=5, _, _, 6, 3, _) => {
                self.determine_middle_biome(temperature_level, humidity_level, weirdness_level)
            }

            // Peaks Biomes
            (2..=3, 0..=2, _, 0, 4, 0) => BiomeType::JaggedPeaks,
            (2..=3, 0..=2, _, 0, 4, 1) => BiomeType::FrozenPeaks,
            (2..=3, 3, _, 0, 4, _) => BiomeType::StonyPeaks,
            (2..=3, 4, _, 0, 4, _) => {
                self.determine_badlands_biome(humidity_level, weirdness_level)
            }
            (2..=3, 0, 0..=1, 1, 4, _) => BiomeType::SnowySlopes,
            (2..=3, 0, 2..=4, 1, 4, _) => BiomeType::Grove,
            (2..=3, 1..=3, _, 1, 4, _) => {
                self.determine_middle_biome(temperature_level, humidity_level, weirdness_level)
            }
            (2..=3, 4, _, 1, 4, _) => {
                self.determine_badlands_biome(humidity_level, weirdness_level)
            }
            (2..=3, _, _, 2..=4, 4, _) => {
                self.determine_middle_biome(temperature_level, humidity_level, weirdness_level)
            }
            (2..=3, _, _, 5, 4, 0) => {
                self.determine_shattered_biome(temperature_level, humidity_level, weirdness_level)
            }
            (2..=3, 0..=1, _, 5, 4, _) => {
                self.determine_shattered_biome(temperature_level, humidity_level, weirdness_level)
            }
            (2..=3, _, 4, 5, 4, _) => {
                self.determine_shattered_biome(temperature_level, humidity_level, weirdness_level)
            }
            (2..=3, 2..=4, 0..=3, 5, 4, 1) => BiomeType::WindsweptSavanna,
            (4..=5, 0..=2, _, 0..=1, 4, 0) => BiomeType::JaggedPeaks,
            (4..=5, 0..=2, _, 0..=1, 4, 1) => BiomeType::FrozenPeaks,
            (4..=5, 3, _, 0..=1, 4, _) => BiomeType::StonyPeaks,
            (4..=5, 4, _, 0..=1, 4, _) => {
                self.determine_badlands_biome(humidity_level, weirdness_level)
            }
            (4, _, _, 2, 4, _) => {
                self.determine_plateau_biome(temperature_level, humidity_level, weirdness_level)
            }
            (4, 0..=3, _, 3..=4, 4, _) => {
                self.determine_middle_biome(temperature_level, humidity_level, weirdness_level)
            }
            (4, 4, _, 3..=4, 4, _) => {
                self.determine_badlands_biome(humidity_level, weirdness_level)
            }
            (5, _, _, 2..=4, 4, _) => {
                self.determine_plateau_biome(temperature_level, humidity_level, weirdness_level)
            }
            (4..=5, _, _, 4, 4, _) => {
                self.determine_middle_biome(temperature_level, humidity_level, weirdness_level)
            }
            (4..=5, _, _, 5, 4, _) => {
                self.determine_shattered_biome(temperature_level, humidity_level, weirdness_level)
            }
            (2..=5, _, _, 6, 4, _) => {
                self.determine_middle_biome(temperature_level, humidity_level, weirdness_level)
            }

            // Default
            _ => BiomeType::Plains,
        }
    }

    fn determine_beach_biome(&self, temperature_level: i32) -> BiomeType {
        match temperature_level {
            0 => BiomeType::SnowyBeach,
            1..=3 => BiomeType::Beach,
            4 => BiomeType::Desert,
            _ => BiomeType::Beach,
        }
    }

    fn determine_badlands_biome(&self, humidity_level: i32, weirdness_level: i32) -> BiomeType {
        match (humidity_level, weirdness_level) {
            (0..=1, 0) => BiomeType::Badlands,
            (0..=1, 1) => BiomeType::ErodedBadlands,
            (2, _) => BiomeType::Badlands,
            _ => BiomeType::WoodedBadlands,
        }
    }

    fn determine_middle_biome(
        &self,
        temperature_level: i32,
        humidity_level: i32,
        weirdness_level: i32,
    ) -> BiomeType {
        match (temperature_level, humidity_level, weirdness_level) {
            (0, 0, 0) => BiomeType::SnowyPlains,
            (0, 0, 1) => BiomeType::IceSpikes,
            (0, 1, _) => BiomeType::SnowyPlains,
            (0, 2, 0) => BiomeType::SnowyPlains,
            (0, 2, 1) => BiomeType::SnowyTaiga,
            (0, 3, _) => BiomeType::SnowyTaiga,
            (0, 4, _) => BiomeType::Taiga,
            (1, 0..=1, _) => BiomeType::Plains,
            (1, 3, _) => BiomeType::Taiga,
            (1, 4, 0) => BiomeType::OldGrowthSpruceTaiga,
            (1, 4, 1) => BiomeType::OldGrowthPineTaiga,
            (2, 0, 0) => BiomeType::FlowerForest,
            (2, 0, 1) => BiomeType::SunflowerForest,
            (2, 1, _) => BiomeType::Plains,
            (1..=2, 2, _) => BiomeType::Forest,
            (2, 3, 0) => BiomeType::BirchForest,
            (2, 3, 1) => BiomeType::OldGrowthBirchForest,
            (2, 4, _) => BiomeType::DarkForest,
            (3, 0..=1, _) => BiomeType::Savanna,
            (3, 2, 0) => BiomeType::Forest,
            (3, 2, 1) => BiomeType::Plains,
            (3, 3, 0) => BiomeType::Jungle,
            (3, 3, 1) => BiomeType::SparseJungle,
            (3, 4, 0) => BiomeType::Jungle,
            (3, 4, 1) => BiomeType::BambooJungle,
            (4, _, _) => BiomeType::Desert,

            _ => BiomeType::Plains,
        }
    }

    fn determine_plateau_biome(
        &self,
        temperature_level: i32,
        humidity_level: i32,
        weirdness_level: i32,
    ) -> BiomeType {
        match (temperature_level, humidity_level, weirdness_level) {
            (0, 0, 0) => BiomeType::SnowyPlains,
            (0, 0, 1) => BiomeType::IceSpikes,
            (0, 1..=2, _) => BiomeType::SnowyPlains,
            (0, 3..=4, _) => BiomeType::SnowyTaiga,
            (1, 0, 0) => BiomeType::Meadow,
            (1, 0, 1) => BiomeType::CherryGrove,
            (1, 1, _) => BiomeType::Meadow,
            (1, 2, 0) => BiomeType::Forest,
            (1, 2, 1) => BiomeType::Meadow,
            (1, 3, 0) => BiomeType::Taiga,
            (1, 3, 1) => BiomeType::Meadow,
            (1, 4, 0) => BiomeType::OldGrowthSpruceTaiga,
            (1, 4, 1) => BiomeType::OldGrowthPineTaiga,
            (2, 0..=1, 0) => BiomeType::Meadow,
            (2, 0..=1, 1) => BiomeType::CherryGrove,
            (2, 2, 0) => BiomeType::Meadow,
            (2, 2, 1) => BiomeType::Forest,
            (2, 3, 0) => BiomeType::Meadow,
            (2, 3, 1) => BiomeType::BirchForest,
            (2, 4, _) => BiomeType::PaleGarden,
            (3, 0..=1, _) => BiomeType::SavannaPlateau,
            (3, 2..=3, _) => BiomeType::Forest,
            (3, 4, _) => BiomeType::Jungle,
            (4, 0..=1, 0) => BiomeType::Badlands,
            (4, 0..=1, 1) => BiomeType::ErodedBadlands,
            (4, 2, _) => BiomeType::Badlands,
            (4, 3..=4, _) => BiomeType::WoodedBadlands,

            _ => BiomeType::Plains,
        }
    }

    fn determine_shattered_biome(
        &self,
        temperature_level: i32,
        humidity_level: i32,
        weirdness_level: i32,
    ) -> BiomeType {
        match (temperature_level, humidity_level, weirdness_level) {
            (0..=1, 0..=1, _) => BiomeType::WindsweptGravellyHills,
            (0..=1, 2, _) => BiomeType::WindsweptHills,
            (2, 0..=2, _) => BiomeType::WindsweptHills,
            (0..=2, 3..=4, _) => BiomeType::WindsweptForest,
            (3, 0..=1, _) => BiomeType::Savanna,
            (3, 2, 0) => BiomeType::Forest,
            (3, 2, 1) => BiomeType::Plains,
            (3, 3, 0) => BiomeType::Jungle,
            (3, 3, 1) => BiomeType::SparseJungle,
            (3, 4, 0) => BiomeType::Jungle,
            (3, 4, 1) => BiomeType::BambooJungle,
            (4, _, _) => BiomeType::Desert,

            _ => BiomeType::Plains,
        }
    }

    fn has_cave_at(&self, world_x: i32, world_y: i32, world_z: i32, surface_height: i32) -> bool {
<<<<<<< HEAD
        // TODO: spaghetti caves

        let noise = self
            .cave_noise
            .noise3d(world_x as f32, world_y as f32, world_z as f32);

        let normalized_z = ((world_z - 8) as f32 / (surface_height) as f32).clamp(0.0, 1.0);
        let probability = 4.0 * normalized_z * (1.0 - normalized_z);

        let _spaghetti = noise.abs() < 0.02 * probability;
        let cheese = noise * probability > 0.2;
=======
        // TODO: cave system
        false
    }
>>>>>>> e6fd254a

    fn get_noise_values(&self, world_x: i32, world_y: i32) -> NoiseValues {
        let continentalness = self
            .continentalness_noise
            .noise2d(world_x as f32, world_y as f32);
        let erosion = self.erosion_noise.noise2d(world_x as f32, world_y as f32);
        let weirdness = self.weirdness_noise.noise2d(world_x as f32, world_y as f32);
        let temperature = self
            .temperature_noise
            .noise2d(world_x as f32, world_y as f32);
        let humidity = self.humidity_noise.noise2d(world_x as f32, world_y as f32);
        let pv = 1.0 - (3.0 * weirdness.abs() - 2.0).abs();

        NoiseValues {
            temperature,
            humidity,
            continentalness,
            erosion,
            weirdness,
            pv,
        }
    }

    fn generate_chunk_blocks(
        &self,
        (chunk_x, chunk_y): ChunkCoords,
    ) -> [[[Option<BlockType>; CHUNK_HEIGHT]; CHUNK_WIDTH]; CHUNK_WIDTH] {
        let mut blocks = [[[None; CHUNK_HEIGHT]; CHUNK_WIDTH]; CHUNK_WIDTH];

        let workers = thread::available_parallelism()
            .map(|n| n.get())
            .unwrap_or(1)
            .min(CHUNK_WIDTH);

        let chunk_size = ceil_div(CHUNK_WIDTH, workers);
        thread::scope(|s| {
            let mut remainder: &mut [[[Option<BlockType>; CHUNK_HEIGHT]; CHUNK_WIDTH]] =
                &mut blocks;
            let mut start_x = 0;

            for _ in 0..workers {
                let len = (CHUNK_WIDTH - start_x).min(chunk_size);

                let (head, tail) = remainder.split_at_mut(len);
                let start_x_this = start_x; // ???

                s.spawn(move || {
                    for (dx, plane) in head.iter_mut().enumerate() {
                        let x = start_x_this + dx;
                        let world_x = (chunk_x * CHUNK_WIDTH as i32) + x as i32;

                        for (y, column) in plane.iter_mut().enumerate() {
                            let world_y = (chunk_y * CHUNK_WIDTH as i32) + y as i32;
                            let noise_values = self.get_noise_values(world_x, world_y);
                            let height = self.generate_height_at(&noise_values) as usize;
                            let biome = self.determine_biome(&noise_values);

                            for z in 0..CHUNK_HEIGHT {
                                if z <= height {
                                    if self.has_cave_at(world_x, world_y, z as i32, height as i32) {
                                        continue;
                                    }

                                    let depth_from_surface = height.saturating_sub(z);
                                    column[z] = Some(match depth_from_surface {
                                        0..5 => biome.get_surface_block(),
                                        _ => biome.get_deep_block(),
                                    });
                                } else if z <= SEA {
                                    column[z] = Some(BlockType::Water);
                                }
                            }
                        }
                    }
                });

                remainder = tail;
                start_x += len;
            }
        });

        blocks
    }

    pub fn generate_chunk_mesh(
        &mut self,
        (chunk_x, chunk_y): ChunkCoords,
    ) -> (Vec<Vertex>, Vec<u16>) {
        self.load_chunk((chunk_x, chunk_y));
        self.load_chunk((chunk_x, chunk_y + 1));
        self.load_chunk((chunk_x, chunk_y - 1));
        self.load_chunk((chunk_x + 1, chunk_y));
        self.load_chunk((chunk_x - 1, chunk_y));

        let chunk = self.get_chunk_if_loaded((chunk_x, chunk_y)).unwrap();

        let adjacent = AdjacentChunks {
            north: self.get_chunk_if_loaded((chunk_x, chunk_y + 1)),
            south: self.get_chunk_if_loaded((chunk_x, chunk_y - 1)),
            east: self.get_chunk_if_loaded((chunk_x + 1, chunk_y)),
            west: self.get_chunk_if_loaded((chunk_x - 1, chunk_y)),
        };

        chunk.generate_mesh(&adjacent)
    }

    pub fn delete_center_block(&mut self, camera: &Camera) -> Option<(WorldCoords, BlockType)> {
        let (world_coords, block) = self.find_center_block(camera, MAX_DELETE_DISTANCE)?;
        self.delete_block(world_coords);
        Some((world_coords, block))
    }

    // TODO: update DDA to use the tree structure of Chunk
    pub fn find_center_block(
        &self,
        camera: &Camera,
        max_distance: f32,
    ) -> Option<(WorldCoords, BlockType)> {
        let dir = camera.direction();
        let start = camera.position();

        let mut ix = start.x.floor() as i32;
        let mut iy = start.y.floor() as i32;
        let mut iz = start.z.floor() as i32;

        if self.get_block((ix, iy, iz)).is_some() {
            return None;
        }

        let step_x = sign(dir.x);
        let step_y = sign(dir.y);
        let step_z = sign(dir.z);

        let next_boundary = |i: i32, d: f32| -> f32 { (i + (d > 0.0) as i32) as f32 };

        let init_t_max = |i: i32, s: f32, d: f32| -> f32 {
            if step_x != 0 {
                (next_boundary(i, d) - s) / d
            } else {
                f32::INFINITY
            }
        };

        let mut t_max_x = init_t_max(ix, start.x, dir.x);
        let mut t_max_y = init_t_max(iy, start.y, dir.y);
        let mut t_max_z = init_t_max(iz, start.z, dir.z);

        let init_t_delta = |step: i32, d: f32| -> f32 {
            if step != 0 {
                (1.0 / d).abs()
            } else {
                f32::INFINITY
            }
        };

        let t_delta_x = init_t_delta(step_x, dir.x);
        let t_delta_y = init_t_delta(step_y, dir.y);
        let t_delta_z = init_t_delta(step_z, dir.z);

        let mut t = 0.0;

        while t <= max_distance {
            if t_max_x < t_max_y {
                if t_max_x < t_max_z {
                    ix += step_x;
                    t = t_max_x;
                    t_max_x += t_delta_x;
                } else {
                    iz += step_z;
                    t = t_max_z;
                    t_max_z += t_delta_z;
                }
            } else {
                if t_max_y < t_max_z {
                    iy += step_y;
                    t = t_max_y;
                    t_max_y += t_delta_y;
                } else {
                    iz += step_z;
                    t = t_max_z;
                    t_max_z += t_delta_z;
                }
            }

            if iz < 0 || iz >= CHUNK_HEIGHT as i32 {
                return None;
            }

            let world_coords = (ix, iy, iz);
            if let Some(block) = self.get_block(world_coords) {
                return Some((world_coords, block));
            }
        }

        None
    }

    fn get_block(&self, world_coords: WorldCoords) -> Option<BlockType> {
        let (chunk_coords, block_coords) = split_coords(world_coords)?;
        let chunk = self.get_chunk_if_loaded(chunk_coords)?;
        chunk.get_block(block_coords)
    }

    fn delete_block(&mut self, world_coords: WorldCoords) {
        let Some((chunk_coords, block_coords)) = split_coords(world_coords) else {
            return;
        };

        let Some(chunk) = self.get_mut_chunk_if_loaded(chunk_coords) else {
            return;
        };

        chunk.delete_block(block_coords);
        self.deleted_blocks
            .entry(chunk_coords)
            .or_insert_with(HashSet::new)
            .insert(block_coords);
    }
}<|MERGE_RESOLUTION|>--- conflicted
+++ resolved
@@ -2,18 +2,12 @@
     crate::{
         biome::BiomeType,
         block::BlockType,
-<<<<<<< HEAD
         camera::Camera,
         chunk::{AdjacentChunks, Chunk, CHUNK_HEIGHT, CHUNK_WIDTH},
         coords::{split_coords, BlockCoords, ChunkCoords, WorldCoords},
-        noise::{PerlinNoise, PerlinNoiseBuilder},
-        utils::{ceil_div, lerp, sign},
-=======
-        chunk::{AdjacentChunks, CHUNK_HEIGHT, CHUNK_WIDTH, Chunk, ChunkCoords},
         noise::{SimplexNoise, SimplexNoiseInfo},
         spline::{Spline, SplinePoint},
-        utils::ceil_div,
->>>>>>> e6fd254a
+        utils::{ceil_div, sign},
         vertex::Vertex,
     },
     std::{
@@ -25,9 +19,7 @@
 pub const SURFACE: usize = 64;
 pub const SEA: usize = 62;
 
-<<<<<<< HEAD
 pub const MAX_DELETE_DISTANCE: f32 = 48.0;
-=======
 pub struct NoiseValues {
     temperature: f32,
     humidity: f32,
@@ -36,7 +28,6 @@
     weirdness: f32,
     pv: f32,
 }
->>>>>>> e6fd254a
 
 pub struct World {
     temperature_noise: SimplexNoise,
@@ -110,13 +101,8 @@
             continentalness_noise,
             erosion_noise,
             weirdness_noise,
-<<<<<<< HEAD
-            cave_noise,
             chunks: HashMap::new(),
             deleted_blocks: HashMap::new(),
-=======
-            chunks,
->>>>>>> e6fd254a
         }
     }
 
@@ -148,29 +134,16 @@
         }
     }
 
-<<<<<<< HEAD
     pub fn retain_chunks(&mut self, chunks_to_keep: &HashSet<(i32, i32)>) {
         self.chunks
             .retain(|&coords, _| chunks_to_keep.contains(&coords));
     }
 
-    fn generate_height_at(&self, world_x: f32, world_y: f32) -> f32 {
-        let continentalness = self.continentalness_noise.noise2d(world_x, world_y);
-        let erosion = self.erosion_noise.noise2d(world_x, world_y);
-        let weirdness = self.weirdness_noise.noise2d(world_x, world_y);
-        let peak_and_valley = 1.0 - (3.0 * weirdness.abs() - 2.0).abs();
-
-        let continentalness_offset = self.continentalness_spline(continentalness);
-        let pv_offset = self.peaks_valleys_spline(peak_and_valley);
-        let erosion_factor = if continentalness >= -0.2 {
-            self.erosion_factor(erosion)
-=======
     fn generate_height_at(&self, values: &NoiseValues) -> f32 {
         let continentalness_offset = self.continentalness_spline(values.continentalness);
         let pv_offset = self.peaks_valleys_spline(values.pv);
         let erosion_factor = if values.continentalness >= -0.2 {
             self.erosion_factor(values.erosion)
->>>>>>> e6fd254a
         } else {
             1.0
         };
@@ -686,23 +659,9 @@
     }
 
     fn has_cave_at(&self, world_x: i32, world_y: i32, world_z: i32, surface_height: i32) -> bool {
-<<<<<<< HEAD
-        // TODO: spaghetti caves
-
-        let noise = self
-            .cave_noise
-            .noise3d(world_x as f32, world_y as f32, world_z as f32);
-
-        let normalized_z = ((world_z - 8) as f32 / (surface_height) as f32).clamp(0.0, 1.0);
-        let probability = 4.0 * normalized_z * (1.0 - normalized_z);
-
-        let _spaghetti = noise.abs() < 0.02 * probability;
-        let cheese = noise * probability > 0.2;
-=======
         // TODO: cave system
         false
     }
->>>>>>> e6fd254a
 
     fn get_noise_values(&self, world_x: i32, world_y: i32) -> NoiseValues {
         let continentalness = self
