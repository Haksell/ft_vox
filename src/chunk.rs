--- conflicted
+++ resolved
@@ -5,57 +5,15 @@
 };
 
 pub const CHUNK_WIDTH: usize = 16;
-pub const CHUNK_HEIGHT: usize = 64;
+pub const CHUNK_HEIGHT: usize = 32;
 
 pub struct Chunk {
-<<<<<<< HEAD
-    blocks: [[[bool; CHUNK_HEIGHT]; CHUNK_WIDTH]; CHUNK_WIDTH],
+    blocks: [[[Option<BlockType>; CHUNK_HEIGHT]; CHUNK_WIDTH]; CHUNK_WIDTH],
 }
 
 impl Chunk {
-    pub fn new(blocks: [[[bool; CHUNK_HEIGHT]; CHUNK_WIDTH]; CHUNK_WIDTH]) -> Self {
+    pub fn new(blocks: [[[Option<BlockType>; CHUNK_HEIGHT]; CHUNK_WIDTH]; CHUNK_WIDTH]) -> Self {
         Self { blocks }
-=======
-    blocks: [[[Option<BlockType>; CHUNK_HEIGHT]; CHUNK_WIDTH]; CHUNK_WIDTH],
-    chunk_x: i32,
-    chunk_y: i32,
-}
-
-impl Chunk {
-    pub fn new(pn: &PerlinNoise, chunk_x: i32, chunk_y: i32) -> Self {
-        let mut blocks = [[[None; CHUNK_HEIGHT]; CHUNK_WIDTH]; CHUNK_WIDTH];
-
-        for x in 0..CHUNK_WIDTH {
-            // Convert local chunk coordinates to world coordinates
-            let wx = (chunk_x * CHUNK_WIDTH as i32) + x as i32;
-            let nx = wx as f64;
-
-            for y in 0..CHUNK_WIDTH {
-                let wy = (chunk_y * CHUNK_WIDTH as i32) + y as i32;
-                let ny = wy as f64;
-
-                // Use world coordinates for noise generation
-                let noise_value = pn.noise2d(nx, ny);
-
-                for z in 0..CHUNK_HEIGHT {
-                    let prop = (z as f64) / (noise_value * CHUNK_HEIGHT as f64);
-                    blocks[x][y][z] = if prop <= 0.5 {
-                        Some(BlockType::Grass)
-                    } else if prop <= 1.0 {
-                        Some(BlockType::Snow)
-                    } else {
-                        None
-                    };
-                }
-            }
-        }
-
-        Self {
-            blocks,
-            chunk_x,
-            chunk_y,
-        }
->>>>>>> 25502a53
     }
 
     pub fn mesh(&self) -> (Vec<Vertex>, Vec<u16>) {
