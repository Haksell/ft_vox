use {
<<<<<<< HEAD
    crate::{
        chunk::CHUNK_WIDTH,
        coords::{split_coords, ChunkCoords},
        state::State,
        world::World,
    },
=======
    crate::{chunk::ChunkCoords, state::State, world::World, Args},
>>>>>>> e6fd254a
    std::{
        sync::Arc,
        time::{Duration, Instant},
    },
    winit::{
        application::ApplicationHandler,
        dpi::{PhysicalPosition, PhysicalSize},
        event::{DeviceEvent, DeviceId, ElementState, KeyEvent, WindowEvent},
        event_loop::ActiveEventLoop,
        keyboard::{KeyCode, PhysicalKey},
        window::{Fullscreen, Window, WindowAttributes, WindowId},
    },
};

pub struct Application<'a> {
    args: Args,
    window_attributes: WindowAttributes,
    window: Option<Arc<Window>>,
    state: Option<State<'a>>,
    world: World,
    last_chunk: Option<ChunkCoords>,
    last_render: Instant,
    last_fps_log: Instant,
    frames_since_log: u32,
}

impl<'a> Application<'a> {
    pub fn new(args: Args) -> Self {
        let mut window_attributes = Window::default_attributes()
            .with_title("ft_vox")
            .with_resizable(true)
            .with_inner_size(PhysicalSize::new(1280.0, 720.0));
        if args.fullscreen {
            window_attributes =
                window_attributes.with_fullscreen(Some(Fullscreen::Borderless(None)));
        }

        Self {
            window_attributes,
            window: None,
            state: None,
            world: World::new(args.seed),
            last_chunk: None,
            last_render: Instant::now(),
            last_fps_log: Instant::now(),
            frames_since_log: 0,
            args,
        }
    }
}

impl<'a> ApplicationHandler for Application<'a> {
    fn resumed(&mut self, event_loop: &ActiveEventLoop) {
        let window = Arc::new(
            event_loop
                .create_window(self.window_attributes.clone())
                .unwrap(),
        );
        window.set_cursor_visible(false);
        let state = pollster::block_on(State::new(window.clone(), &self.args));

        self.window = Some(window);
        self.state = Some(state);
    }

    fn device_event(&mut self, _: &ActiveEventLoop, _: DeviceId, event: DeviceEvent) {
        let state = self.state.as_mut().unwrap();
        let camera_controller = &mut state.camera_controller;
        match event {
            DeviceEvent::MouseMotion { delta: (dx, dy) } => {
                camera_controller.process_mouse_motion(dx as f32, dy as f32);
                state.update_crosshair(&self.world);
            }
            DeviceEvent::Button {
                button,
                state: button_state,
            } => match button {
                1 => camera_controller.process_boost(button_state.is_pressed()),
                3 => {
                    if button_state.is_pressed() {
                        state.is_right_clicking = true;
                        state.update_crosshair(&self.world);
                    } else {
                        state.is_right_clicking = false;
                        state.is_crosshair_active = false;
                        if let Some((world_coords, block)) =
                            self.world.delete_center_block(&state.camera)
                        {
                            log::debug!("Deleted {:?}", block);

                            let (chunk_coords, (bx, by, _)) = split_coords(world_coords).unwrap();
                            let (cx, cy) = chunk_coords;

                            state.chunks_to_rerender.insert(chunk_coords);

                            // rerender neighbors if on the edge
                            if bx == 0 {
                                state.chunks_to_rerender.insert((cx - 1, cy));
                            } else if bx == CHUNK_WIDTH - 1 {
                                state.chunks_to_rerender.insert((cx + 1, cy));
                            }
                            if by == 0 {
                                state.chunks_to_rerender.insert((cx, cy - 1));
                            } else if by == CHUNK_WIDTH - 1 {
                                state.chunks_to_rerender.insert((cx, cy + 1));
                            }
                        }
                    }
                }
                _ => {}
            },
            _ => {}
        }
    }

    fn window_event(
        &mut self,
        event_loop: &ActiveEventLoop,
        window_id: WindowId,
        event: WindowEvent,
    ) {
        let state = self.state.as_mut().unwrap();
        let window = self.window.as_mut().unwrap();

        if window_id != window.id() {
            return;
        }

        match event {
            WindowEvent::KeyboardInput {
                event:
                    KeyEvent {
                        state: ElementState::Pressed,
                        physical_key: PhysicalKey::Code(KeyCode::F11),
                        ..
                    },
                ..
            } => {
                let monitor = window.current_monitor().unwrap();
                match window.fullscreen() {
                    Some(_) => window.set_fullscreen(None),
                    None => window.set_fullscreen(Some(Fullscreen::Borderless(Some(monitor)))),
                }
            }
            WindowEvent::KeyboardInput {
                event:
                    KeyEvent {
                        state: ElementState::Pressed,
                        physical_key: PhysicalKey::Code(KeyCode::KeyF),
                        ..
                    },
                ..
            } => {
                state.toggle_show_fps();
            }
            WindowEvent::CloseRequested
            | WindowEvent::KeyboardInput {
                event:
                    KeyEvent {
                        state: ElementState::Pressed,
                        physical_key: PhysicalKey::Code(KeyCode::Escape),
                        ..
                    },
                ..
            } => event_loop.exit(),
            WindowEvent::KeyboardInput {
                event:
                    KeyEvent {
                        state: element_state,
                        physical_key: PhysicalKey::Code(keycode),
                        ..
                    },
                ..
            } => {
                state
                    .camera_controller
                    .process_keyboard(element_state, keycode);
                state.update_crosshair(&self.world);
            }
            WindowEvent::Resized(physical_size) => {
                log::info!("physical_size: {physical_size:?}");
                state.resize(physical_size);
            }
            WindowEvent::RedrawRequested => {
                let now = Instant::now();
                let dt = now - self.last_render;
                if dt > Duration::from_millis(100) {
                    log::warn!("frame took {}ms to generate", dt.as_millis());
                }
                self.last_render = now;

                let camera_pos = state.camera.position();
                let camera_chunk = self
                    .world
                    .get_chunk_index_from_position(camera_pos.x, camera_pos.y);

                state.update(dt);

                state.rerender_chunks(&mut self.world);
                if self.last_chunk != Some(camera_chunk) {
                    self.last_chunk = Some(camera_chunk);
                    state.update_chunks(&mut self.world);
                }

                // reset cursor to center (TODO: only when not fullscreen)
                let size = window.inner_size();
                let center = PhysicalPosition::new(size.width / 2, size.height / 2);
                window.set_cursor_position(center).unwrap();

                match state.render() {
                    Ok(_) => {
                        self.frames_since_log += 1;
                        let elapsed = self.last_fps_log.elapsed();
                        if elapsed >= Duration::from_secs(1) {
                            let secs = elapsed.as_secs_f64();
                            state.fps = self.frames_since_log as f32 / secs as f32;
                            log::info!("FPS: {:.1} | CHUNK: {:?}", state.fps, camera_chunk);
                            self.frames_since_log = 0;
                            self.last_fps_log = Instant::now();
                        }
                    }
                    Err(wgpu::SurfaceError::Lost | wgpu::SurfaceError::Outdated) => {
                        state.resize(state.size)
                    }
                    Err(wgpu::SurfaceError::OutOfMemory | wgpu::SurfaceError::Other) => {
                        log::error!("OutOfMemory");
                        event_loop.exit();
                    }
                    Err(wgpu::SurfaceError::Timeout) => {
                        log::warn!("Surface timeout")
                    }
                }

                window.request_redraw();
            }
            _ => {}
        }
    }
}<|MERGE_RESOLUTION|>--- conflicted
+++ resolved
@@ -1,14 +1,11 @@
 use {
-<<<<<<< HEAD
     crate::{
         chunk::CHUNK_WIDTH,
         coords::{split_coords, ChunkCoords},
         state::State,
         world::World,
+        Args,
     },
-=======
-    crate::{chunk::ChunkCoords, state::State, world::World, Args},
->>>>>>> e6fd254a
     std::{
         sync::Arc,
         time::{Duration, Instant},
