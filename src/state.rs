use {
    crate::{
        aabb::AABB,
        camera::{Camera, CameraController, CameraUniform},
        chunk::{CHUNK_HEIGHT, CHUNK_WIDTH},
        coords::ChunkCoords,
        texture::Texture,
        vertex::Vertex,
<<<<<<< HEAD
        world::{World, MAX_DELETE_DISTANCE},
=======
        world::World,
        Args,
>>>>>>> e6fd254a
    },
    glam::Vec3,
    std::{
        collections::{HashMap, HashSet},
        f32::consts::SQRT_2,
        sync::Arc,
        time::Duration,
    },
    wgpu::util::DeviceExt as _,
    wgpu_text::{
        glyph_brush::{ab_glyph::FontRef, HorizontalAlign, Layout, Section, Text, VerticalAlign},
        BrushBuilder, TextBrush,
    },
    winit::{dpi::PhysicalSize, window::Window},
};

const RENDER_DISTANCE: f32 = 22.5;

struct ChunkRenderData {
    vertex_buffer: wgpu::Buffer,
    index_buffer: wgpu::Buffer,
    num_indices: u32,
    aabb: AABB,
}

#[repr(C)]
#[derive(Clone, Copy, bytemuck::Pod, bytemuck::Zeroable)]
struct CrosshairUniform {
    center: [f32; 2],
    is_active: u32,
    _pad: [u8; 4],
}

pub struct State<'a> {
    surface: wgpu::Surface<'a>,
    device: wgpu::Device,
    queue: wgpu::Queue,
    config: wgpu::SurfaceConfiguration,

    pub size: PhysicalSize<u32>,
    pub center: PhysicalSize<u32>,
    pub fps: f32,
    pub show_fps: bool,
    pub is_right_clicking: bool,
    pub is_crosshair_active: bool,

    chunk_render_data: HashMap<ChunkCoords, ChunkRenderData>,
    pub chunks_to_rerender: HashSet<ChunkCoords>,

    pub camera: Camera,
    pub camera_controller: CameraController,
    camera_buffer: wgpu::Buffer,
    camera_bind_group: wgpu::BindGroup,

    depth_texture: Texture,
    diffuse_bind_group: wgpu::BindGroup,
    voxels_pipeline: wgpu::RenderPipeline,

    skybox_pipeline: wgpu::RenderPipeline,
    skybox_bind_group: wgpu::BindGroup,

    text_brush: TextBrush<FontRef<'a>>,

    crosshair_pipeline: wgpu::RenderPipeline,
    crosshair_bind_group: wgpu::BindGroup,
    crosshair_uniform: wgpu::Buffer,
}

impl<'a> State<'a> {
    pub async fn new(window: Arc<Window>, args: &Args) -> State<'a> {
        let size = window.inner_size();
        let center = PhysicalSize::new(size.width / 2, size.height / 2);

        let instance = wgpu::Instance::new(&wgpu::InstanceDescriptor {
            backends: wgpu::Backends::PRIMARY,
            ..Default::default()
        });

        let surface = instance.create_surface(window).unwrap();

        // TODO: make the code cleaner
        let mut adapter = instance
            .request_adapter(&wgpu::RequestAdapterOptions {
                power_preference: wgpu::PowerPreference::HighPerformance,
                compatible_surface: Some(&surface),
                force_fallback_adapter: false,
            })
            .await;

        if !adapter.is_ok() {
            adapter = instance
                .request_adapter(&wgpu::RequestAdapterOptions {
                    power_preference: wgpu::PowerPreference::default(),
                    compatible_surface: Some(&surface),
                    force_fallback_adapter: true,
                })
                .await;
        }

        let adapter = adapter.expect("No suitable GPU adapters found on the system!");

        let (device, queue) = adapter
            .request_device(&wgpu::DeviceDescriptor {
                required_features: wgpu::Features::empty(),
                required_limits: wgpu::Limits::default(),
                label: None,
                memory_hints: Default::default(),
                trace: wgpu::Trace::Off,
            })
            .await
            .unwrap();

        let surface_caps = surface.get_capabilities(&adapter);

        let surface_format = surface_caps
            .formats
            .iter()
            .find(|f| f.is_srgb())
            .copied()
            .unwrap_or(surface_caps.formats[0]);

        let present_mode = if surface_caps
            .present_modes
            .contains(&wgpu::PresentMode::Mailbox)
        {
            wgpu::PresentMode::Mailbox
        } else {
            wgpu::PresentMode::Fifo
        };

        let config = wgpu::SurfaceConfiguration {
            usage: wgpu::TextureUsages::RENDER_ATTACHMENT,
            format: surface_format,
            width: size.width.max(1),
            height: size.height.max(1),
            present_mode,
            alpha_mode: surface_caps.alpha_modes[0],
            view_formats: vec![],
            desired_maximum_frame_latency: 2,
        };

        surface.configure(&device, &config);

        let diffuse_texture = Texture::from_bytes(
            &device,
            &queue,
            include_bytes!("../assets/atlas_generated.png"),
            "../assets/atlas_generated.png",
        )
        .unwrap();
        let depth_texture = Texture::create_depth_texture(&device, &config);

        let texture_bind_group_layout =
            device.create_bind_group_layout(&wgpu::BindGroupLayoutDescriptor {
                label: Some("texture_bind_group_layout"),
                entries: &[
                    wgpu::BindGroupLayoutEntry {
                        binding: 0,
                        visibility: wgpu::ShaderStages::FRAGMENT,
                        ty: wgpu::BindingType::Texture {
                            sample_type: wgpu::TextureSampleType::Float { filterable: true },
                            view_dimension: wgpu::TextureViewDimension::D2,
                            multisampled: false,
                        },
                        count: None,
                    },
                    wgpu::BindGroupLayoutEntry {
                        binding: 1,
                        visibility: wgpu::ShaderStages::FRAGMENT,
                        ty: wgpu::BindingType::Sampler(wgpu::SamplerBindingType::Filtering),
                        count: None,
                    },
                ],
            });

        let diffuse_bind_group = device.create_bind_group(&wgpu::BindGroupDescriptor {
            layout: &texture_bind_group_layout,
            entries: &[
                wgpu::BindGroupEntry {
                    binding: 0,
                    resource: wgpu::BindingResource::TextureView(&diffuse_texture.view),
                },
                wgpu::BindGroupEntry {
                    binding: 1,
                    resource: wgpu::BindingResource::Sampler(&diffuse_texture.sampler),
                },
            ],
            label: Some("diffuse_bind_group"),
        });

        // === CAMERA ===
        let camera_distance_xy = (RENDER_DISTANCE + 1.0) * SQRT_2 * CHUNK_WIDTH as f32;
        let camera_distance = (camera_distance_xy.powi(2) + (CHUNK_HEIGHT as f32).powi(2)).sqrt();
        let camera = Camera::new(
            Vec3::new(0.0, 0.0, CHUNK_HEIGHT as f32),
            Vec3::new(0.0, 0.0, 1.0),
            config.width as f32 / config.height as f32,
            (80.0_f32).to_radians(),
            0.1,
            camera_distance,
        );

        let camera_buffer = device.create_buffer_init(&wgpu::util::BufferInitDescriptor {
            label: Some("camera_buffer"),
            contents: bytemuck::cast_slice(&[CameraUniform::new(&camera)]),
            usage: wgpu::BufferUsages::UNIFORM | wgpu::BufferUsages::COPY_DST,
        });

        let camera_bind_group_layout =
            device.create_bind_group_layout(&wgpu::BindGroupLayoutDescriptor {
                label: Some("camera_bind_group_layout"),
                entries: &[wgpu::BindGroupLayoutEntry {
                    binding: 0,
                    visibility: wgpu::ShaderStages::VERTEX | wgpu::ShaderStages::FRAGMENT,
                    ty: wgpu::BindingType::Buffer {
                        ty: wgpu::BufferBindingType::Uniform,
                        has_dynamic_offset: false,
                        min_binding_size: None,
                    },
                    count: None,
                }],
            });

        let camera_bind_group = device.create_bind_group(&wgpu::BindGroupDescriptor {
            label: Some("camera_bind_group"),
            layout: &camera_bind_group_layout,
            entries: &[wgpu::BindGroupEntry {
                binding: 0,
                resource: camera_buffer.as_entire_binding(),
            }],
        });

        let camera_controller = CameraController::new(args);

        // === VOXELS ===
        let voxels_shader =
            device.create_shader_module(wgpu::include_wgsl!("../shaders/voxels.wgsl"));
        let voxels_pipeline = device.create_render_pipeline(&wgpu::RenderPipelineDescriptor {
            label: Some("voxels_pipeline"),
            layout: Some(
                &device.create_pipeline_layout(&wgpu::PipelineLayoutDescriptor {
                    label: Some("voxels_pipeline_layout"),
                    bind_group_layouts: &[&texture_bind_group_layout, &camera_bind_group_layout],
                    push_constant_ranges: &[],
                }),
            ),
            vertex: wgpu::VertexState {
                module: &voxels_shader,
                entry_point: Some("vs_main"),
                buffers: &[Vertex::desc()],
                compilation_options: wgpu::PipelineCompilationOptions::default(),
            },
            fragment: Some(wgpu::FragmentState {
                module: &voxels_shader,
                entry_point: Some("fs_main"),
                targets: &[Some(wgpu::ColorTargetState {
                    format: config.format,
                    blend: Some(wgpu::BlendState::REPLACE),
                    write_mask: wgpu::ColorWrites::ALL,
                })],
                compilation_options: wgpu::PipelineCompilationOptions::default(),
            }),
            primitive: wgpu::PrimitiveState {
                topology: wgpu::PrimitiveTopology::TriangleList,
                strip_index_format: None,
                front_face: wgpu::FrontFace::Ccw,
                cull_mode: Some(wgpu::Face::Back),
                polygon_mode: wgpu::PolygonMode::Fill,
                unclipped_depth: false,
                conservative: false,
            },
            depth_stencil: Some(wgpu::DepthStencilState {
                format: Texture::DEPTH_FORMAT,
                depth_write_enabled: true,
                depth_compare: wgpu::CompareFunction::Less,
                stencil: wgpu::StencilState::default(),
                bias: wgpu::DepthBiasState::default(),
            }),
            multisample: wgpu::MultisampleState {
                count: 1,
                mask: !0,
                alpha_to_coverage_enabled: false,
            },
            multiview: None,
            cache: None,
        });

        // === SKYBOX ===
        let skybox_texture = Texture::from_bytes(
            &device,
            &queue,
            include_bytes!("../assets/space.tif"),
            "../assets/space.tif",
        )
        .expect("failed to load skybox");

        let skybox_bind_group = device.create_bind_group(&wgpu::BindGroupDescriptor {
            layout: &texture_bind_group_layout,
            entries: &[
                wgpu::BindGroupEntry {
                    binding: 0,
                    resource: wgpu::BindingResource::TextureView(&skybox_texture.view),
                },
                wgpu::BindGroupEntry {
                    binding: 1,
                    resource: wgpu::BindingResource::Sampler(&skybox_texture.sampler),
                },
            ],
            label: Some("skybox_bind_group"),
        });

        let skybox_shader =
            device.create_shader_module(wgpu::include_wgsl!("../shaders/skybox.wgsl"));
        let skybox_pipeline = device.create_render_pipeline(&wgpu::RenderPipelineDescriptor {
            label: Some("skybox_pipeline"),
            layout: Some(
                &device.create_pipeline_layout(&wgpu::PipelineLayoutDescriptor {
                    label: Some("skybox_pipeline_layout"),
                    bind_group_layouts: &[&texture_bind_group_layout, &camera_bind_group_layout],
                    push_constant_ranges: &[],
                }),
            ),
            vertex: wgpu::VertexState {
                module: &skybox_shader,
                entry_point: Some("vs_main"),
                buffers: &[], // fullscreen triangle: no vertex buffers needed.
                compilation_options: wgpu::PipelineCompilationOptions::default(),
            },
            fragment: Some(wgpu::FragmentState {
                module: &skybox_shader,
                entry_point: Some("fs_main"),
                targets: &[Some(wgpu::ColorTargetState {
                    format: config.format,
                    blend: Some(wgpu::BlendState::REPLACE),
                    write_mask: wgpu::ColorWrites::ALL,
                })],
                compilation_options: wgpu::PipelineCompilationOptions::default(),
            }),
            primitive: wgpu::PrimitiveState {
                topology: wgpu::PrimitiveTopology::TriangleList,
                ..Default::default()
            },
            depth_stencil: None, // infinite depth
            multisample: wgpu::MultisampleState::default(),
            multiview: None,
            cache: None,
        });

        // === CROSSHAIR ===
        let crosshair_uniform = device.create_buffer_init(&wgpu::util::BufferInitDescriptor {
            label: Some("crosshair_uniform"),
            contents: bytemuck::bytes_of(&CrosshairUniform {
                center: [center.width as f32, center.height as f32],
                is_active: 0,
                _pad: [0; 4],
            }),
            usage: wgpu::BufferUsages::UNIFORM | wgpu::BufferUsages::COPY_DST,
        });

        let crosshair_bgl = device.create_bind_group_layout(&wgpu::BindGroupLayoutDescriptor {
            label: Some("crosshair_bgl"),
            entries: &[wgpu::BindGroupLayoutEntry {
                binding: 0,
                visibility: wgpu::ShaderStages::FRAGMENT,
                ty: wgpu::BindingType::Buffer {
                    ty: wgpu::BufferBindingType::Uniform,
                    has_dynamic_offset: false,
                    min_binding_size: None,
                },
                count: None,
            }],
        });

        let crosshair_bind_group = device.create_bind_group(&wgpu::BindGroupDescriptor {
            label: Some("crosshair_bg"),
            layout: &crosshair_bgl,
            entries: &[wgpu::BindGroupEntry {
                binding: 0,
                resource: crosshair_uniform.as_entire_binding(),
            }],
        });

        let crosshair_shader =
            device.create_shader_module(wgpu::include_wgsl!("../shaders/crosshair.wgsl"));

        let crosshair_pipeline = device.create_render_pipeline(&wgpu::RenderPipelineDescriptor {
            label: Some("crosshair_pipeline"),
            layout: Some(
                &device.create_pipeline_layout(&wgpu::PipelineLayoutDescriptor {
                    label: Some("crosshair_pipeline_layout"),
                    bind_group_layouts: &[&crosshair_bgl],
                    push_constant_ranges: &[],
                }),
            ),
            vertex: wgpu::VertexState {
                module: &crosshair_shader,
                entry_point: Some("vs_main"),
                buffers: &[], // fullscreen triangle
                compilation_options: wgpu::PipelineCompilationOptions::default(),
            },
            fragment: Some(wgpu::FragmentState {
                module: &crosshair_shader,
                entry_point: Some("fs_main"),
                targets: &[Some(wgpu::ColorTargetState {
                    format: config.format,
                    blend: Some(wgpu::BlendState::ALPHA_BLENDING),
                    write_mask: wgpu::ColorWrites::ALL,
                })],
                compilation_options: wgpu::PipelineCompilationOptions::default(),
            }),
            primitive: wgpu::PrimitiveState::default(),
            depth_stencil: None, // overlay = no depth
            multisample: wgpu::MultisampleState::default(),
            multiview: None,
            cache: None,
        });

        // === FPS ===
        let text_brush =
            BrushBuilder::using_font_bytes(include_bytes!("../assets/EP-Boxi-Bold.otf"))
                .unwrap()
                .with_depth_stencil(None)
                .build(&device, config.width, config.height, config.format);

        Self {
            surface,
            device,
            queue,
            config,
            size,
            center,
            voxels_pipeline,
            chunk_render_data: HashMap::new(),
            chunks_to_rerender: HashSet::new(),
            diffuse_bind_group,
            depth_texture,
            camera,
            camera_buffer,
            camera_bind_group,
            camera_controller,
            skybox_pipeline,
            skybox_bind_group,
            fps: 60.0, // dummy value before first calculation
            show_fps: false,
            text_brush,
            is_right_clicking: false,
            is_crosshair_active: false,
            crosshair_pipeline,
            crosshair_bind_group,
            crosshair_uniform,
        }
    }

    pub fn resize(&mut self, new_size: PhysicalSize<u32>) {
        if new_size.width == 0 || new_size.height == 0 {
            return;
        }

        self.size = new_size;
        self.center = PhysicalSize::new(new_size.width / 2, new_size.height / 2);

        self.config.width = new_size.width;
        self.config.height = new_size.height;

        self.surface.configure(&self.device, &self.config);

        self.camera.resize(new_size.width, new_size.height);
        self.text_brush
            .resize_view(new_size.width as f32, new_size.height as f32, &self.queue);

        self.depth_texture = Texture::create_depth_texture(&self.device, &self.config);
    }

    pub fn update_chunks(&mut self, world: &mut World) {
        let camera_pos = self.camera.position();
        let camera_chunk = world.get_chunk_index_from_position(camera_pos.x, camera_pos.y);

        let render_distance = RENDER_DISTANCE.floor() as i32;
        let render_distance_sq = RENDER_DISTANCE * RENDER_DISTANCE;

        let mut chunks_in_range = HashSet::new();

        for dy in -render_distance..=render_distance {
            let dy_sq = dy * dy;
            let max_dx_sq = render_distance_sq - dy_sq as f32;
            let max_dx = max_dx_sq.sqrt() as i32;

            for dx in -max_dx..=max_dx {
                let chunk_coords = (camera_chunk.0 + dx, camera_chunk.1 + dy);
                chunks_in_range.insert(chunk_coords);
                world.load_chunk(chunk_coords);
            }
        }

        self.chunk_render_data
            .retain(|&coords, _| chunks_in_range.contains(&coords));
        world.retain_chunks(&chunks_in_range);

        for &chunk_coords in &chunks_in_range {
            if !self.chunk_render_data.contains_key(&chunk_coords) {
                self.generate_chunk_mesh(world, chunk_coords);
            }
        }
    }

    pub fn rerender_chunks(&mut self, world: &mut World) {
        for chunk_coords in std::mem::take(&mut self.chunks_to_rerender) {
            self.generate_chunk_mesh(world, chunk_coords);
        }
    }

    fn generate_chunk_mesh(&mut self, world: &mut World, chunk_coords: ChunkCoords) {
        let (chunk_x, chunk_y) = chunk_coords;
        let (mut vertices, indices) = world.generate_chunk_mesh(chunk_coords);
        if vertices.is_empty() || indices.is_empty() {
            return;
        }

        let world_offset_x = chunk_x as f32 * CHUNK_WIDTH as f32;
        let world_offset_y = chunk_y as f32 * CHUNK_WIDTH as f32;

        for vertex in &mut vertices {
            vertex.position[0] += world_offset_x;
            vertex.position[1] += world_offset_y;
        }

        let vertex_buffer = self
            .device
            .create_buffer_init(&wgpu::util::BufferInitDescriptor {
                label: Some(&format!("Chunk ({}, {}) Vertex Buffer", chunk_x, chunk_y)),
                contents: bytemuck::cast_slice(&vertices),
                usage: wgpu::BufferUsages::VERTEX,
            });

        let index_buffer = self
            .device
            .create_buffer_init(&wgpu::util::BufferInitDescriptor {
                label: Some(&format!("Chunk ({}, {}) Index Buffer", chunk_x, chunk_y)),
                contents: bytemuck::cast_slice(&indices),
                usage: wgpu::BufferUsages::INDEX,
            });

        let chunk = world.get_chunk_if_loaded(chunk_coords).unwrap();
        let aabb = chunk.bounding_box();

        let render_data = ChunkRenderData {
            vertex_buffer,
            index_buffer,
            num_indices: indices.len() as u32,
            aabb,
        };

        self.chunk_render_data
            .insert((chunk_x, chunk_y), render_data);
    }

    pub fn update(&mut self, dt: Duration) {
        self.camera_controller
            .update(&mut self.camera, dt.as_secs_f32());
        self.queue.write_buffer(
            &self.camera_buffer,
            0,
            bytemuck::cast_slice(&[CameraUniform::new(&self.camera)]),
        );
        self.queue.write_buffer(
            &self.crosshair_uniform,
            0,
            bytemuck::bytes_of(&CrosshairUniform {
                center: [self.center.width as f32, self.center.height as f32],
                is_active: self.is_crosshair_active as u32,
                _pad: [0; 4],
            }),
        );
    }

    pub fn update_crosshair(&mut self, world: &World) {
        self.is_crosshair_active = self.is_right_clicking
            && world
                .find_center_block(&self.camera, MAX_DELETE_DISTANCE)
                .is_some();
    }

    pub fn render(&mut self) -> Result<(), wgpu::SurfaceError> {
        fn render_skybox(
            state: &State,
            encoder: &mut wgpu::CommandEncoder,
            texture_view: &wgpu::TextureView,
        ) {
            let mut skybox_pass = encoder.begin_render_pass(&wgpu::RenderPassDescriptor {
                label: Some("skybox_pass"),
                color_attachments: &[Some(wgpu::RenderPassColorAttachment {
                    view: &texture_view,
                    resolve_target: None,
                    ops: wgpu::Operations {
                        load: wgpu::LoadOp::Clear(wgpu::Color::BLACK),
                        store: wgpu::StoreOp::Store,
                    },
                    depth_slice: None,
                })],
                depth_stencil_attachment: None,
                occlusion_query_set: None,
                timestamp_writes: None,
            });

            skybox_pass.set_pipeline(&state.skybox_pipeline);
            skybox_pass.set_bind_group(0, &state.skybox_bind_group, &[]);
            skybox_pass.set_bind_group(1, &state.camera_bind_group, &[]);
            skybox_pass.draw(0..3, 0..1); // fullscreen triangle: 3 vertices, 1 instance.
        }

        fn render_voxels(
            state: &State,
            encoder: &mut wgpu::CommandEncoder,
            texture_view: &wgpu::TextureView,
        ) {
            let mut voxels_pass = encoder.begin_render_pass(&wgpu::RenderPassDescriptor {
                label: Some("voxels_pass"),
                color_attachments: &[Some(wgpu::RenderPassColorAttachment {
                    view: &texture_view,
                    resolve_target: None,
                    ops: wgpu::Operations {
                        load: wgpu::LoadOp::Load, // load previous color (the skybox)
                        store: wgpu::StoreOp::Store,
                    },
                    depth_slice: None,
                })],
                depth_stencil_attachment: Some(wgpu::RenderPassDepthStencilAttachment {
                    view: &state.depth_texture.view,
                    depth_ops: Some(wgpu::Operations {
                        load: wgpu::LoadOp::Clear(1.0),
                        store: wgpu::StoreOp::Store,
                    }),
                    stencil_ops: None,
                }),
                occlusion_query_set: None,
                timestamp_writes: None,
            });

            voxels_pass.set_pipeline(&state.voxels_pipeline);
            voxels_pass.set_bind_group(0, &state.diffuse_bind_group, &[]);
            voxels_pass.set_bind_group(1, &state.camera_bind_group, &[]);

            let frustum = state.camera.get_frustum();
            for render_data in state.chunk_render_data.values() {
                if frustum.intersects_aabb(&render_data.aabb) {
                    voxels_pass.set_vertex_buffer(0, render_data.vertex_buffer.slice(..));
                    voxels_pass.set_index_buffer(
                        render_data.index_buffer.slice(..),
                        wgpu::IndexFormat::Uint16,
                    );
                    voxels_pass.draw_indexed(0..render_data.num_indices, 0, 0..1);
                }
            }
        }

        fn make_text<'a>(text: &'a str, corner_offset: f32, [r, g, b]: [f32; 3]) -> Section<'a> {
            Section::default()
                .with_layout(
                    Layout::default()
                        .h_align(HorizontalAlign::Left)
                        .v_align(VerticalAlign::Top),
                )
                .with_screen_position((corner_offset, corner_offset))
                .add_text(Text::new(&text).with_scale(24.0).with_color([r, g, b, 1.0]))
        }

        fn render_overlay(
            state: &mut State,
            encoder: &mut wgpu::CommandEncoder,
            texture_view: &wgpu::TextureView,
        ) {
            let mut overlay_pass = encoder.begin_render_pass(&wgpu::RenderPassDescriptor {
                label: Some("overlay_pass"),
                color_attachments: &[Some(wgpu::RenderPassColorAttachment {
                    view: texture_view,
                    resolve_target: None,
                    ops: wgpu::Operations {
                        load: wgpu::LoadOp::Load,
                        store: wgpu::StoreOp::Store,
                    },
                    depth_slice: None,
                })],
                depth_stencil_attachment: None,
                occlusion_query_set: None,
                timestamp_writes: None,
            });

            if state.show_fps {
                let fps_text = format!("FPS:{:.0}", state.fps);
                let core = make_text(&fps_text, 12.0, [1.0, 0.1, 0.1]);
                let shadow = make_text(&fps_text, 14.0, [0.0; 3]);
                let _ = state
                    .text_brush
                    .queue(&state.device, &state.queue, [shadow, core])
                    .inspect_err(|brush_error| log::warn!("Brush error: {:?}", brush_error));
                state.text_brush.draw(&mut overlay_pass);
            }

            let arm_length: u32 = 8; // needs to stay bigger than the arm length defined in the shader
            overlay_pass.set_scissor_rect(
                state.center.width - arm_length,
                state.center.height - arm_length,
                2 * arm_length + 1,
                2 * arm_length + 1,
            );

            overlay_pass.set_pipeline(&state.crosshair_pipeline);
            overlay_pass.set_bind_group(0, &state.crosshair_bind_group, &[]);
            overlay_pass.draw(0..3, 0..1);
        }

        let output = match self.surface.get_current_texture() {
            Ok(output) => output,
            Err(wgpu::SurfaceError::Lost | wgpu::SurfaceError::Outdated) => {
                self.surface.configure(&self.device, &self.config);
                self.surface.get_current_texture()?
            }
            Err(e) => return Err(e),
        };

        let texture_view = output
            .texture
            .create_view(&wgpu::TextureViewDescriptor::default());
        let mut encoder = self
            .device
            .create_command_encoder(&wgpu::CommandEncoderDescriptor {
                label: Some("encoder"),
            });

        render_skybox(self, &mut encoder, &texture_view);
        render_voxels(self, &mut encoder, &texture_view);
        render_overlay(self, &mut encoder, &texture_view);

        self.queue.submit(std::iter::once(encoder.finish()));
        output.present();
        Ok(())
    }

    pub fn toggle_show_fps(&mut self) {
        self.show_fps = !self.show_fps;
    }
}<|MERGE_RESOLUTION|>--- conflicted
+++ resolved
@@ -6,12 +6,8 @@
         coords::ChunkCoords,
         texture::Texture,
         vertex::Vertex,
-<<<<<<< HEAD
         world::{World, MAX_DELETE_DISTANCE},
-=======
-        world::World,
         Args,
->>>>>>> e6fd254a
     },
     glam::Vec3,
     std::{
