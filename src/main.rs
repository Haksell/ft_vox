--- conflicted
+++ resolved
@@ -6,40 +6,7 @@
     window::{Window, WindowBuilder},
 };
 
-<<<<<<< HEAD
 use ft_vox::{Camera, CameraController, CameraUniform, Texture, Vertex};
-=======
-use ft_vox::PerlinNoiseBuilder;
-
-#[repr(C)]
-#[derive(Copy, Clone, Debug, bytemuck::Pod, bytemuck::Zeroable)]
-struct Vertex {
-    position: [f32; 3],
-    color: [f32; 3],
-}
-
-impl Vertex {
-    fn desc() -> wgpu::VertexBufferLayout<'static> {
-        wgpu::VertexBufferLayout {
-            array_stride: std::mem::size_of::<Vertex>() as wgpu::BufferAddress,
-            step_mode: wgpu::VertexStepMode::Vertex,
-            // TODO: use wgpu::vertex_attr_array!
-            attributes: &[
-                wgpu::VertexAttribute {
-                    offset: 0,
-                    shader_location: 0,
-                    format: wgpu::VertexFormat::Float32x3,
-                },
-                wgpu::VertexAttribute {
-                    offset: std::mem::size_of::<[f32; 3]>() as wgpu::BufferAddress,
-                    shader_location: 1,
-                    format: wgpu::VertexFormat::Float32x3,
-                },
-            ],
-        }
-    }
-}
->>>>>>> ede73140
 
 const VERTICES: &[Vertex] = &[
     Vertex {
@@ -448,13 +415,5 @@
 }
 
 fn main() {
-    // let _ = pollster::block_on(run());
-
-    let noise = PerlinNoiseBuilder::new(42)
-        .frequency(0.005)
-        .lacunarity(2.0)
-        .persistence(0.5)
-        .octaves(6)
-        .build();
-    let _ = noise.generate(1024, 1024, "example.png");
+    let _ = pollster::block_on(run());
 }